{
  "name": "frontend",
  "private": true,
  "version": "0.0.0",
  "type": "module",
  "scripts": {
    "dev": "vite",
    "build": "tsc -b && vite build",
    "lint": "eslint .",
<<<<<<< HEAD
    "test": "jest --coverage",
=======
    "format": "prettier --write .",
    "format:check": "prettier --check .",
>>>>>>> 33b0c29a
    "preview": "vite preview"
  },
  "dependencies": {
    "react": "^19.1.0",
    "react-dom": "^19.1.0",
    "react-use-websocket": "^4.13.0",
    "uuid": "^11.1.0"
  },
  "devDependencies": {
    "@babel/preset-env": "^7.28.0",
    "@babel/preset-react": "^7.27.1",
    "@eslint/js": "^9.25.0",
    "@testing-library/jest-dom": "^6.6.3",
    "@testing-library/react": "^16.3.0",
    "@types/jest": "^30.0.0",
    "@types/react": "^19.1.2",
    "@types/react-dom": "^19.1.2",
    "@vitejs/plugin-react": "^4.4.1",
    "eslint": "^9.25.0",
    "eslint-plugin-react-hooks": "^5.2.0",
    "eslint-plugin-react-refresh": "^0.4.19",
    "globals": "^16.0.0",
<<<<<<< HEAD
    "jest": "^30.0.3",
    "jest-axe": "^10.0.0",
    "jest-environment-jsdom": "^30.0.2",
    "jest-fetch-mock": "^3.0.3",
    "ts-jest": "^29.4.0",
    "ts-node": "^10.9.2",
=======
    "prettier": "^3.6.2",
>>>>>>> 33b0c29a
    "typescript": "~5.8.3",
    "typescript-eslint": "^8.30.1",
    "vite": "^6.3.5"
  }
}<|MERGE_RESOLUTION|>--- conflicted
+++ resolved
@@ -7,12 +7,9 @@
     "dev": "vite",
     "build": "tsc -b && vite build",
     "lint": "eslint .",
-<<<<<<< HEAD
     "test": "jest --coverage",
-=======
     "format": "prettier --write .",
     "format:check": "prettier --check .",
->>>>>>> 33b0c29a
     "preview": "vite preview"
   },
   "dependencies": {
@@ -35,16 +32,13 @@
     "eslint-plugin-react-hooks": "^5.2.0",
     "eslint-plugin-react-refresh": "^0.4.19",
     "globals": "^16.0.0",
-<<<<<<< HEAD
     "jest": "^30.0.3",
     "jest-axe": "^10.0.0",
     "jest-environment-jsdom": "^30.0.2",
     "jest-fetch-mock": "^3.0.3",
     "ts-jest": "^29.4.0",
     "ts-node": "^10.9.2",
-=======
     "prettier": "^3.6.2",
->>>>>>> 33b0c29a
     "typescript": "~5.8.3",
     "typescript-eslint": "^8.30.1",
     "vite": "^6.3.5"
