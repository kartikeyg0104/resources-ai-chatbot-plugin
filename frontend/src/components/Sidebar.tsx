import type { ChatSession } from "../model/ChatSession";
import { chatbotStyles } from "../styles/styles";
import { getChatbotText } from "../data/chatbotTexts";

/**
 * Props for the Sidebar component.
 */
export interface SidebarProps {
  onClose: () => void;
  onCreateChat: () => void;
  onSwitchChat: (chatSessionId: string) => void;
  openConfirmDeleteChatPopup: (chatSessionId: string) => void;
  chatList: ChatSession[];
  activeChatId: string | null;
}

/**
 * Sidebar renders the sidebar section of the chatbot UI, including the button to
 * create new chats, and the list of active chats.
 */
export const Sidebar = ({
  onClose,
  onCreateChat,
  onSwitchChat,
  openConfirmDeleteChatPopup,
  chatList,
  activeChatId,
}: SidebarProps) => {
  const getChatName = (chat: ChatSession, index: number) => {
    if (chat.messages.length > 0) {
      const firstMessage = chat.messages[0].text;
      return firstMessage.length > 25
        ? `${firstMessage.slice(0, 25).trim()}...`
        : firstMessage;
    }

    return `Chat ${index + 1}`;
  };

<<<<<<< HEAD
        <button
            onClick={() => {
                onClose();
                onCreateChat();
            }}
            aria-label="Close Sidebar"
            style={chatbotStyles.sidebarCreateNewChatButton}
        >
            {getChatbotText("sidebarCreateNewChat")}
=======
  return (
    <div style={chatbotStyles.sidebarContainer}>
      <div style={chatbotStyles.sidebarCloseButtonContainer}>
        <button onClick={onClose} style={chatbotStyles.sidebarCloseButton}>
          &times;
>>>>>>> 33b0c29a
        </button>
      </div>

      <button
        onClick={() => {
          onClose();
          onCreateChat();
        }}
        style={chatbotStyles.sidebarCreateNewChatButton}
      >
        {getChatbotText("sidebarCreateNewChat")}
      </button>

      <div style={chatbotStyles.sidebarListChatsContainer}>
        {chatList.length === 0 ? (
          <p style={chatbotStyles.sidebarNoChatsText}>
            {getChatbotText("sidebarNoActiveChats")}
          </p>
        ) : (
          chatList.map((chat, index) => {
            const isActive = chat.id === activeChatId;
            return (
              <div
                key={chat.id}
                onClick={() => onSwitchChat(chat.id)}
                style={chatbotStyles.sidebarChatContainer(isActive)}
              >
                {getChatName(chat, index)}
                <button
                  style={chatbotStyles.sidebarDeleteChatButton}
                  onClick={(e) => {
                    e.stopPropagation();
                    openConfirmDeleteChatPopup(chat.id);
                  }}
                >
<<<<<<< HEAD
                    {getChatName(chat, index)}
                    <button
                        style={chatbotStyles.sidebarDeleteChatButton}
                        onClick={(e) => {
                            e.stopPropagation();
                            openConfirmDeleteChatPopup(chat.id)
                        }}
                        aria-label="Delete Chat"
                    >
                        &#128465;
                    </button>
                </div>
                );
            })
            )}
        </div>
        </div>
    );
=======
                  &#128465;
                </button>
              </div>
            );
          })
        )}
      </div>
    </div>
  );
>>>>>>> 33b0c29a
};<|MERGE_RESOLUTION|>--- conflicted
+++ resolved
@@ -37,23 +37,11 @@
     return `Chat ${index + 1}`;
   };
 
-<<<<<<< HEAD
-        <button
-            onClick={() => {
-                onClose();
-                onCreateChat();
-            }}
-            aria-label="Close Sidebar"
-            style={chatbotStyles.sidebarCreateNewChatButton}
-        >
-            {getChatbotText("sidebarCreateNewChat")}
-=======
   return (
     <div style={chatbotStyles.sidebarContainer}>
       <div style={chatbotStyles.sidebarCloseButtonContainer}>
         <button onClick={onClose} style={chatbotStyles.sidebarCloseButton}>
           &times;
->>>>>>> 33b0c29a
         </button>
       </div>
 
@@ -62,6 +50,7 @@
           onClose();
           onCreateChat();
         }}
+            aria-label="Close Sidebar"
         style={chatbotStyles.sidebarCreateNewChatButton}
       >
         {getChatbotText("sidebarCreateNewChat")}
@@ -88,27 +77,8 @@
                     e.stopPropagation();
                     openConfirmDeleteChatPopup(chat.id);
                   }}
+                        aria-label="Delete Chat"
                 >
-<<<<<<< HEAD
-                    {getChatName(chat, index)}
-                    <button
-                        style={chatbotStyles.sidebarDeleteChatButton}
-                        onClick={(e) => {
-                            e.stopPropagation();
-                            openConfirmDeleteChatPopup(chat.id)
-                        }}
-                        aria-label="Delete Chat"
-                    >
-                        &#128465;
-                    </button>
-                </div>
-                );
-            })
-            )}
-        </div>
-        </div>
-    );
-=======
                   &#128465;
                 </button>
               </div>
@@ -118,5 +88,4 @@
       </div>
     </div>
   );
->>>>>>> 33b0c29a
 };